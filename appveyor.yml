build: false
version: 0.3.{build}
platform:
  - x64

environment:
  matrix:
    - PYTHON: 2.7
      CONDA: "C:\\Miniconda-x64"
    - PYTHON: 3.6
      CONDA: "C:\\Miniconda36-x64"
#    - PYTHON: 3.7
#      CONDA: "C:\\Miniconda37-x64"

install:
  - set PATH=%CONDA%;%CONDA%\Scripts;%PATH%
  - conda config --set always_yes yes
  - conda update conda
<<<<<<< HEAD
  - conda install python=%PYTHON% numpy scipy mkl==2018.0.3 Cython sphinx pip --quiet
=======
  - if %PYTHON%==2.7 (
      conda install python=%PYTHON% Cython sphinx pip --quiet
    ) else (
      conda install python=%PYTHON% numpy scipy Cython sphinx pip --quiet
    )
  - pip install numpy
>>>>>>> b2bcc4a7
  - pip install testflo
  - pip install git+https://github.com/hwangjt/sphinx_auto_embed.git
  - pip install -e . 
  - pip list
  - conda list

test_script:
  - testflo . -n 1
  - cd doc
  - sphinx_auto_embed
  - make html<|MERGE_RESOLUTION|>--- conflicted
+++ resolved
@@ -16,16 +16,12 @@
   - set PATH=%CONDA%;%CONDA%\Scripts;%PATH%
   - conda config --set always_yes yes
   - conda update conda
-<<<<<<< HEAD
-  - conda install python=%PYTHON% numpy scipy mkl==2018.0.3 Cython sphinx pip --quiet
-=======
   - if %PYTHON%==2.7 (
       conda install python=%PYTHON% Cython sphinx pip --quiet
     ) else (
       conda install python=%PYTHON% numpy scipy Cython sphinx pip --quiet
     )
   - pip install numpy
->>>>>>> b2bcc4a7
   - pip install testflo
   - pip install git+https://github.com/hwangjt/sphinx_auto_embed.git
   - pip install -e . 
